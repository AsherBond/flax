# This workflow will install Python dependencies, run tests and lint with a variety of Python versions
# For more information see: https://help.github.com/actions/language-and-framework-guides/using-python-with-github-actions

name: Build

on:
  push:
    branches:
      - master
      - 'test_*'
  pull_request:
    branches: [ master ]

jobs:
  build:
    runs-on: ubuntu-latest
    strategy:
      matrix:
        python-version: [3.6]
    steps:
    - name: Install native dependencies
      run: |
        sudo apt-get -y install pandoc
    - uses: actions/checkout@v2
    - name: Set up Python ${{ matrix.python-version }}
      uses: actions/setup-python@v1
      with:
        python-version: ${{ matrix.python-version }}
    - name: Install dependencies
      run: |
        pip install -v .
        pip install -v .[testing]
        pip install -r docs/requirements.txt
    - name: Build documentation
      run: |
        sphinx-build -M html docs docs/_build
    - name: Test with pytest and generate coverage report
      run: |
<<<<<<< HEAD
        tests/run_all_tests.sh
    - name: Check HOWTO patches
      run: |
        howtos/scripts/check_howto_diffs.sh
=======
        tests/run_all_tests.sh --with-cov
    - name: Upload coverage to Codecov
      uses: codecov/codecov-action@v1
      with:
        file: ./coverage.xml
>>>>>>> ae932ab4
    # The below step just reports the success or failure of tests as a "commit status".
    # This is needed for copybara integration.
    - name: Report success or failure as github status
      if: always()
      shell: bash
      run: |
        status="${{ job.status }}"
        lowercase_status=$(echo $status | tr '[:upper:]' '[:lower:]')
        curl -sS --request POST \
        --url https://api.github.com/repos/${{ github.repository }}/statuses/${{ github.sha }} \
        --header 'authorization: Bearer ${{ secrets.GITHUB_TOKEN }}' \
        --header 'content-type: application/json' \
        --data '{
           "state": "'$lowercase_status'",
           "target_url": "https://github.com/${{ github.repository }}/actions/runs/${{ github.run_id }}",
           "description": "'$status'",
           "context": "github-actions/Build"
           }'<|MERGE_RESOLUTION|>--- conflicted
+++ resolved
@@ -36,18 +36,14 @@
         sphinx-build -M html docs docs/_build
     - name: Test with pytest and generate coverage report
       run: |
-<<<<<<< HEAD
-        tests/run_all_tests.sh
+        tests/run_all_tests.sh --with-cov
     - name: Check HOWTO patches
       run: |
         howtos/scripts/check_howto_diffs.sh
-=======
-        tests/run_all_tests.sh --with-cov
     - name: Upload coverage to Codecov
       uses: codecov/codecov-action@v1
       with:
         file: ./coverage.xml
->>>>>>> ae932ab4
     # The below step just reports the success or failure of tests as a "commit status".
     # This is needed for copybara integration.
     - name: Report success or failure as github status
