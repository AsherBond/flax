# Copyright 2024 The Flax Authors.
#
# Licensed under the Apache License, Version 2.0 (the "License");
# you may not use this file except in compliance with the License.
# You may obtain a copy of the License at
#
#     http://www.apache.org/licenses/LICENSE-2.0
#
# Unless required by applicable law or agreed to in writing, software
# distributed under the License is distributed on an "AS IS" BASIS,
# WITHOUT WARRANTIES OR CONDITIONS OF ANY KIND, either express or implied.
# See the License for the specific language governing permissions and
# limitations under the License.

import os
os.environ['XLA_FLAGS'] = '--xla_force_host_platform_device_count=4'

from absl.testing import absltest
from absl.testing import parameterized
from flax import nnx
import jax
import jax.numpy as jnp
from jax.sharding import PartitionSpec as P, NamedSharding
import optax


class TestSPMD(parameterized.TestCase):

  def setUp(self):
    if jax.device_count() < 4:
      self.skipTest('At least 4 devices required')

  def test_init(self):
    class Foo(nnx.Module):
      def __init__(self):
        self.w = nnx.Param(
          nnx.with_partitioning(
            lambda: jnp.ones((8, 2)),
            sharding=('model', 'data'),
          )()
        )

      def __call__(self, x):
        return x @ self.w

    @jax.jit
    def create_module():
      return nnx.split(Foo())

    mesh = jax.make_mesh(
        (2, 2),
        ('model', 'data'),
        axis_types=(jax.sharding.AxisType.Auto,) * len(('model', 'data')),
    )

    with jax.set_mesh(mesh):
      m: Foo = nnx.merge(*create_module())  # type: ignore[invalid-annotation]
      x = jax.device_put(jnp.zeros((4, 8)), P(None, 'model'))
      y = m(x)

    assert m.w.shape == (8, 2)
    assert m.w.sharding.shard_shape(m.w.shape) == (4, 1)

  def test_init_all_devices(self):
    class Foo(nnx.Module):
      def __init__(self):
        self.w = nnx.Param(
          nnx.with_partitioning(
            lambda: jnp.ones((8, 2)),
            sharding=('model', 'data'),
          )()
        )

      def __call__(self, x):
        return x @ self.w

    @jax.jit
    def create_module():
      return nnx.split(Foo())

    mesh = jax.make_mesh(
        (1, 1),
        ('model', 'data'),
        axis_types=(jax.sharding.AxisType.Auto,) * len(('model', 'data')),
    )

    with jax.set_mesh(mesh):
      m: Foo = nnx.merge(*create_module())  # type: ignore[invalid-annotation]

    assert m.w.shape == (8, 2)
    assert m.w.sharding.shard_shape(m.w.shape) == (8, 2)

  def test_shard_optimizer_state(self):
    class Foo(nnx.Module):
      def __init__(self):
        self.w = nnx.Param(
          nnx.with_partitioning(
            lambda: jnp.ones((8, 2)),
            sharding=('row', 'col'),
          )()
        )

      def __call__(self, x):
        return x @ self.w

    mesh = jax.make_mesh(
        (2, 2),
        ('row', 'col'),
        axis_types=(jax.sharding.AxisType.Auto,) * len(('row', 'col')),
    )
    with jax.set_mesh(mesh):
      graphdef, params = nnx.split(Foo())
      state = nnx.TrainState.create(
        graphdef,
        params=params,
        tx=optax.adam(1e-3),
      )

    assert state.params['w'].sharding.is_equivalent_to(
      NamedSharding(mesh, P('row', 'col')), ndim=2)
    assert state.opt_state[0].mu['w'].sharding.is_equivalent_to(
      NamedSharding(mesh, P('row', 'col')), ndim=2)
    assert state.opt_state[0].nu['w'].sharding.is_equivalent_to(
      NamedSharding(mesh, P('row', 'col')), ndim=2)

  def test_add_remove_axis_in_transform(self):
    test = self
    kadds, kremoves, badds, bremoves = [], [], [], []
    class MLP(nnx.Module):

      @nnx.split_rngs(splits=5)
      @nnx.vmap(
          in_axes=(0, 0),
          transform_metadata={nnx.PARTITION_NAME: 'layers', 'nickname': 'nick'},
      )
      def __init__(self, rngs: nnx.Rngs):
        self.linear = nnx.Linear(
          4,
          4,
          kernel_init=nnx.with_metadata(
            nnx.initializers.lecun_normal(),
            sharding_names=('din', 'dout'),
            nickname=('in', 'out'),
            on_add_axis=lambda _, idx, name: kadds.append((idx, name)),
            on_remove_axis=lambda _, idx, name: kremoves.append((idx, name)),
          ),
          bias_init=nnx.with_metadata(
            nnx.initializers.zeros_init(),  # no sharding annotation here!
            on_add_axis=lambda _, idx, name: badds.append((idx, name)),
            on_remove_axis=lambda _, idx, name: bremoves.append((idx, name)),
          ),
          rngs=rngs,
        )

      @nnx.scan(
          in_axes=(0, nnx.Carry),
          transform_metadata={nnx.PARTITION_NAME: 'layers'}
      )
      def __call__(self, x: jax.Array):
        x = self.linear(x)
        # test sharding layer axes is not present inside scan
        test.assertEqual(self.linear.kernel.shape, (4, 4))
        test.assertEqual(self.linear.kernel.sharding_names, ('din', 'dout'))
        # at least a remove_axis was already called to remove the layer axis
        test.assertEqual(kremoves[-1], (0, 'layers'))
        test.assertEqual(bremoves[-1], (0, 'layers'))
        return x, None

    mesh = jax.make_mesh(
        (1, 2, 2),
        ('layers', 'din', 'dout'),
        axis_types=(jax.sharding.AxisType.Auto,)
        * len(('layers', 'din', 'dout')),
    )
    with jax.set_mesh(mesh):
      m = MLP(rngs=nnx.Rngs(0))
    self.assertEqual(m.linear.kernel.shape, (5, 4, 4))
    self.assertEqual(m.linear.kernel.sharding_names, ('layers', 'din', 'dout'))
    self.assertEqual(m.linear.kernel.nickname, ('nick', 'in', 'out'))
    self.assertEqual(m.linear.bias.shape, (5, 4))
    # One add_axis called to add the `nnx.vmap` dimension
    self.assertEqual(kadds, [(0, 'layers')])
    self.assertEqual(kremoves, [])
    self.assertEqual(badds, [(0, 'layers')])
    self.assertEqual(bremoves, [])

    # One remove_axis and one add_axis called when in and out of `nnx.scan`
    with jax.set_mesh(mesh):
      _ = m(jnp.ones((5, 4)))
    self.assertEqual(kadds, [(0, 'layers'), (0, 'layers')])
    self.assertEqual(kremoves, [(0, 'layers')])
    self.assertEqual(badds, [(0, 'layers'), (0, 'layers')])
    self.assertEqual(bremoves, [(0, 'layers')])


  @parameterized.product(use_eager_sharding=[True, False])
  def test_eager_sharding_context(self, use_eager_sharding):
    rngs = nnx.Rngs(0)
    with nnx.use_eager_sharding(use_eager_sharding):
      mesh = jax.make_mesh(((2, 2)), ("data", "model"))
      with jax.set_mesh(mesh):
        w = nnx.Param(
          rngs.lecun_normal()((4, 8)),
          sharding_names=(None, 'model'))
        if use_eager_sharding:
          assert has_sharding_spec(w)
        else:
          assert not has_sharding_spec(w)

  @parameterized.product(use_ref=[True, False])
  def test_logical_rules(self, use_ref):
    self.enter_context(nnx.use_refs(use_ref))
    class Foo(nnx.Module):

      def __init__(self):
        self.w = nnx.Param(
            nnx.with_partitioning(
                lambda: jnp.ones((8, 2)),
                sharding=('row-alias', 'col-alias'),
                sharding_rules=(('row-alias', 'row'),),
            )()
        )
        self.b = nnx.Param(
            nnx.with_partitioning(
                lambda: jnp.zeros((2,)), sharding=('col-alias',)
            )()
        )

      def __call__(self, x):
        return x @ self.w + self.b

    mesh = jax.make_mesh(
        (1, 2, 2),
        ('layers', 'row', 'col'),
        axis_types=(jax.sharding.AxisType.Auto,)
        * len(('layers', 'row', 'col')),
    )
    with jax.set_mesh(mesh), nnx.logical_axis_rules((('col-alias', 'col'),)):
      model = Foo()
      optimizer = nnx.Optimizer(model, optax.adam(1e-3), wrt=nnx.Param)

    assert model.w.sharding.is_equivalent_to(
      NamedSharding(mesh, P('row', 'col')), ndim=2)
    assert optimizer.opt_state[0].mu['w'].sharding.is_equivalent_to(
      NamedSharding(mesh, P('row', 'col')), ndim=2)
    assert optimizer.opt_state[0].nu['w'].sharding.is_equivalent_to(
      NamedSharding(mesh, P('row', 'col')), ndim=2)

  def test_get_abstract_model(self):
    class Foo(nnx.Module):
      def __init__(self, rngs):
        self.linear = nnx.Linear(
          8, 8, rngs=rngs, use_bias=False,
          kernel_init=nnx.with_partitioning(
            nnx.initializers.lecun_normal(), (None, 'model')))
        self.shared = self.linear.kernel

    mesh = jax.make_mesh(
        (2, 2),
        ('batch', 'model'),
        axis_types=(jax.sharding.AxisType.Auto,) * len(('batch', 'model')),
    )
    gdef, abs_state = nnx.get_abstract_model(lambda: Foo(nnx.Rngs(0)), mesh)
    assert len(jax.tree.leaves(abs_state)) == 1
    assert jax.tree.leaves(abs_state)[0].sharding.is_equivalent_to(
      NamedSharding(mesh, P(None, 'model')), ndim=2)

<<<<<<< HEAD
def has_sharding_spec(array):
    sharding = array.sharding
    if hasattr(sharding, 'spec'):
        # For NamedSharding or PositionalSharding
        return sharding.spec is not None and any(
            s is not None for s in sharding.spec
        )
    return False
=======
  def test_explicit_sharding(self):
    mesh = jax.make_mesh(
      (2, 2),
      ('row', 'col'),
      axis_types=(jax.sharding.AxisType.Auto, jax.sharding.AxisType.Explicit),
    )
    v = nnx.Variable(
      jnp.ones((4, 4)),
      sharding_names=('row', 'col'),
      mesh=mesh,
    )
    self.assertEqual(v.sharding.mesh, mesh)
    self.assertEqual(
      v.sharding.spec,
      P('row', 'col'),
    )

  def test_explicit_sharding_disable_jit(self):
    mesh = jax.make_mesh(
      (2, 2),
      ('row', 'col'),
      axis_types=(jax.sharding.AxisType.Auto, jax.sharding.AxisType.Explicit),
    )
    with jax.disable_jit(True):
      v = nnx.Variable(
        jnp.ones((4, 4)),
        sharding_names=('row', 'col'),
        mesh=mesh,
      )
    self.assertEqual(v.sharding.mesh, mesh)
    self.assertEqual(
      v.sharding.spec,
      P('row', 'col'),
    )

  def test_explicit_sharding_mesh_context(self):
    mesh = jax.make_mesh(
      (2, 2),
      ('row', 'col'),
      axis_types=(jax.sharding.AxisType.Auto, jax.sharding.AxisType.Explicit),
    )
    with jax.set_mesh(mesh):
      v = nnx.Variable(
        jnp.ones((4, 4)),
        sharding_names=('row', 'col'),
      )
    self.assertEqual(v.sharding.mesh, mesh)
    self.assertEqual(
      v.sharding.spec,
      P('row', 'col'),
    )

>>>>>>> cd37bc90

if __name__ == '__main__':
  absltest.main()<|MERGE_RESOLUTION|>--- conflicted
+++ resolved
@@ -265,7 +265,58 @@
     assert jax.tree.leaves(abs_state)[0].sharding.is_equivalent_to(
       NamedSharding(mesh, P(None, 'model')), ndim=2)
 
-<<<<<<< HEAD
+  def test_explicit_sharding(self):
+    mesh = jax.make_mesh(
+      (2, 2),
+      ('row', 'col'),
+      axis_types=(jax.sharding.AxisType.Auto, jax.sharding.AxisType.Explicit),
+    )
+    v = nnx.Variable(
+      jnp.ones((4, 4)),
+      sharding_names=('row', 'col'),
+      mesh=mesh,
+    )
+    self.assertEqual(v.sharding.mesh, mesh)
+    self.assertEqual(
+      v.sharding.spec,
+      P('row', 'col'),
+    )
+
+  def test_explicit_sharding_disable_jit(self):
+    mesh = jax.make_mesh(
+      (2, 2),
+      ('row', 'col'),
+      axis_types=(jax.sharding.AxisType.Auto, jax.sharding.AxisType.Explicit),
+    )
+    with jax.disable_jit(True):
+      v = nnx.Variable(
+        jnp.ones((4, 4)),
+        sharding_names=('row', 'col'),
+        mesh=mesh,
+      )
+    self.assertEqual(v.sharding.mesh, mesh)
+    self.assertEqual(
+      v.sharding.spec,
+      P('row', 'col'),
+    )
+
+  def test_explicit_sharding_mesh_context(self):
+    mesh = jax.make_mesh(
+      (2, 2),
+      ('row', 'col'),
+      axis_types=(jax.sharding.AxisType.Auto, jax.sharding.AxisType.Explicit),
+    )
+    with jax.set_mesh(mesh):
+      v = nnx.Variable(
+        jnp.ones((4, 4)),
+        sharding_names=('row', 'col'),
+      )
+    self.assertEqual(v.sharding.mesh, mesh)
+    self.assertEqual(
+      v.sharding.spec,
+      P('row', 'col'),
+    )
+
 def has_sharding_spec(array):
     sharding = array.sharding
     if hasattr(sharding, 'spec'):
@@ -274,60 +325,6 @@
             s is not None for s in sharding.spec
         )
     return False
-=======
-  def test_explicit_sharding(self):
-    mesh = jax.make_mesh(
-      (2, 2),
-      ('row', 'col'),
-      axis_types=(jax.sharding.AxisType.Auto, jax.sharding.AxisType.Explicit),
-    )
-    v = nnx.Variable(
-      jnp.ones((4, 4)),
-      sharding_names=('row', 'col'),
-      mesh=mesh,
-    )
-    self.assertEqual(v.sharding.mesh, mesh)
-    self.assertEqual(
-      v.sharding.spec,
-      P('row', 'col'),
-    )
-
-  def test_explicit_sharding_disable_jit(self):
-    mesh = jax.make_mesh(
-      (2, 2),
-      ('row', 'col'),
-      axis_types=(jax.sharding.AxisType.Auto, jax.sharding.AxisType.Explicit),
-    )
-    with jax.disable_jit(True):
-      v = nnx.Variable(
-        jnp.ones((4, 4)),
-        sharding_names=('row', 'col'),
-        mesh=mesh,
-      )
-    self.assertEqual(v.sharding.mesh, mesh)
-    self.assertEqual(
-      v.sharding.spec,
-      P('row', 'col'),
-    )
-
-  def test_explicit_sharding_mesh_context(self):
-    mesh = jax.make_mesh(
-      (2, 2),
-      ('row', 'col'),
-      axis_types=(jax.sharding.AxisType.Auto, jax.sharding.AxisType.Explicit),
-    )
-    with jax.set_mesh(mesh):
-      v = nnx.Variable(
-        jnp.ones((4, 4)),
-        sharding_names=('row', 'col'),
-      )
-    self.assertEqual(v.sharding.mesh, mesh)
-    self.assertEqual(
-      v.sharding.spec,
-      P('row', 'col'),
-    )
-
->>>>>>> cd37bc90
 
 if __name__ == '__main__':
   absltest.main()