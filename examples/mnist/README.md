--- conflicted
+++ resolved
@@ -16,11 +16,6 @@
 
 `python mnist_main.py --model_dir=/tmp/mnist`
 
-<<<<<<< HEAD
-Optionally set `--config` flag value to a python file path which returns
-a hyperparameter configuration. This usually is an instance of [ConfigDict](https://github.com/google/ml_collections/tree/master#configdict).
-By default, this is set to `configs/default.py`.
-=======
 #### Overriding Hyperparameter configurations
 
 MNIST example allows specifying a hyperparameter configuration by the means of
@@ -33,5 +28,4 @@
 python mnist_main.py \
 --model_dir=/tmp/mnist --config=configs/default.py \
 --config.learning_rate=0.05 --config.num_epochs=5
-```
->>>>>>> 7ee14bc3
+```