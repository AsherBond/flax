--- conflicted
+++ resolved
@@ -113,15 +113,10 @@
   This utility takes an iterator and returns a new iterator which fills an on
   device prefetch buffer. Eager prefetching can improve the performance of
   training loops significantly by overlapping compute and data transfer.
-<<<<<<< HEAD
-  
+
   This utility is mostly useful for GPUs, for TPUs and CPUs it should not be
   necessary -- the TPU & CPU memory allocators (normally) don't pick a memory
   location that isn't free yet so they don't block. Instead those allocators OOM.
-=======
-
-  This utility is mostly useful for GPUs, for TPUs it should not be necessary.
->>>>>>> 64997959
 
   Args:
     iterator: an iterator that yields a pytree of ndarrays where the first
