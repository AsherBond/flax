# Copyright 2024 The Flax Authors.
#
# Licensed under the Apache License, Version 2.0 (the "License");
# you may not use this file except in compliance with the License.
# You may obtain a copy of the License at
#
#     http://www.apache.org/licenses/LICENSE-2.0
#
# Unless required by applicable law or agreed to in writing, software
# distributed under the License is distributed on an "AS IS" BASIS,
# WITHOUT WARRANTIES OR CONDITIONS OF ANY KIND, either express or implied.
# See the License for the specific language governing permissions and
# limitations under the License.
# pytype: skip-file
from __future__ import annotations

import contextlib
import dataclasses
import functools
from functools import partial
import threading
import typing as tp
from typing import Any
from flax import config

import jax
import treescope  # type: ignore[import-untyped]

from flax import errors
from flax.nnx import filterlib, reprlib, tracers, visualization
from flax.typing import Missing, PathParts, SizeBytes
import jax.tree_util as jtu
import jax.numpy as jnp
from jax._src.state.types import AbstractRef

A = tp.TypeVar('A')
B = tp.TypeVar('B')
F = tp.TypeVar('F', bound=tp.Callable[..., tp.Any])
V = tp.TypeVar('V', bound='Variable[Any]')
GetValueHook = tp.Callable[['Variable[A]', A], A]
SetValueHook = tp.Callable[['Variable[A]', A], A]
CreateValueHook = tp.Callable[['Variable[A]', A], A]
AxisName = str
AxisIndex = int
AddAxisHook = tp.Callable[[V, AxisIndex, AxisName | None], None]
RemoveAxisHook = tp.Callable[[V, AxisIndex, AxisName | None], None]

if hasattr(jax, 'array_ref') and hasattr(jax, 'ArrayRef'):
  from jax import array_ref # type: ignore[import-untyped]
  from jax import ArrayRef  # type: ignore[import-untyped]
elif not tp.TYPE_CHECKING:
  from jax._src.core import mutable_array, MutableArray
  array_ref = mutable_array
  ArrayRef = MutableArray
  # temp workaround future proof correct repr
  MutableArray.__repr__ = lambda self: 'ArrayRef' + repr(self._buf)[5:] # type: ignore[method-assign]

@dataclasses.dataclass
class VariableContext(threading.local):
  mutable_variable_stack: list[bool] = dataclasses.field(default_factory=list)


VARIABLE_CONTEXT = VariableContext()


def using_refs() -> bool:
  """Returns whether Variables are using ArrayRefs by default.

  Example::

    >>> from flax import nnx
    ...
    >>> nnx.using_refs()
    False
    >>> nnx.use_refs(True)
    <...>
    >>> nnx.using_refs()
    True

  Returns:
    A boolean indicating if Variables are using ArrayRefs by default.
  """
  if VARIABLE_CONTEXT.mutable_variable_stack:
    return VARIABLE_CONTEXT.mutable_variable_stack[-1]
  else:
    return config.flax_array_ref



def use_refs(value: bool, /):
  """Sets whether Variables should use ArrayRefs by default or not.

  Example usage::

    >>> from flax import nnx
    >>> # Use ArrayRefs by default
    >>> nnx.use_refs(True)
    <...>
    >>> # Variable will now use ArrayRefs
    >>> v = nnx.Variable(jax.numpy.ones((2, 3)))
    >>> v.has_ref
    True
    >>> v.raw_value
    ArrayRef(...)

  It can also be used as a context manager to temporarily
  change the default behavior for a block of code::

    >>> nnx.use_refs(False)
    <...>
    >>> with nnx.use_refs(True):
    ...   v = nnx.Variable(jax.numpy.ones((2, 3)))
    ...   v.has_ref
    True
    >>> # it will reset outside
    >>> v = nnx.Variable(jax.numpy.ones((2, 3)))
    >>> v.has_ref
    False

  Args:
    value: A boolean indicating if Variables should use ArrayRefs by default.

  Returns:
    A context manager that resets the context to the previous value.
  """
  # prev_value = VARIABLE_CONTEXT.mutable_variable_stack[-1] if VARIABLE_CONTEXT.mutable_variable_stack else None
  # VARIABLE_CONTEXT.mutable_variable_stack.append(value)
  if VARIABLE_CONTEXT.mutable_variable_stack:
    prev_value = VARIABLE_CONTEXT.mutable_variable_stack[-1]
    VARIABLE_CONTEXT.mutable_variable_stack[-1] = value
  else:
    prev_value = None
    VARIABLE_CONTEXT.mutable_variable_stack.append(value)
  return _clean_mutable_arrays_context(prev_value)

@contextlib.contextmanager
def _clean_mutable_arrays_context(prev_value: bool | None):
  if prev_value is not None:
    VARIABLE_CONTEXT.mutable_variable_stack.insert(-1, prev_value)
  try:
    yield
  finally:
    VARIABLE_CONTEXT.mutable_variable_stack.pop()


def is_array_ref(x) -> tp.TypeGuard[ArrayRef]:
  return isinstance(x, jax.Array | AbstractRef | ArrayRef) and isinstance(
    jax.typeof(x), AbstractRef | ArrayRef
  )


@dataclasses.dataclass
class VariableMetadata(tp.Generic[A]):
  raw_value: A
  set_value_hooks: tuple[SetValueHook[A], ...] = ()
  get_value_hooks: tuple[GetValueHook[A], ...] = ()
  create_value_hooks: tuple[CreateValueHook[A], ...] = ()
  add_axis_hooks: tuple[AddAxisHook[Variable[A]], ...] = ()
  remove_axis_hooks: tuple[RemoveAxisHook[Variable[A]], ...] = ()
  metadata: tp.Mapping[str, tp.Any] = dataclasses.field(default_factory=dict)


class Variable(tp.Generic[A], reprlib.Representable):
  """The base class for all ``Variable`` types. Create custom ``Variable``
  types by subclassing this class. Numerous NNX graph functions can filter
  for specific ``Variable`` types, for example, :func:`split`, :func:`state`,
  :func:`pop`, and :func:`State.filter`.

  Example usage::

    >>> from flax import nnx
    >>> import jax, jax.numpy as jnp

    >>> class CustomVariable(nnx.Variable):
    ...   pass

    >>> class Model(nnx.Module):
    ...   def __init__(self, rngs):
    ...     self.linear = nnx.Linear(2, 3, rngs=rngs)
    ...     self.custom_variable = CustomVariable(jnp.ones((1, 3)))
    ...   def __call__(self, x):
    ...     return self.linear(x) + self.custom_variable
    >>> model = Model(rngs=nnx.Rngs(0))

    >>> linear_variables = nnx.state(model, nnx.Param)
    >>> jax.tree.map(jnp.shape, linear_variables)
    State({
      'linear': {
        'bias': Param(
          value=(3,)
        ),
        'kernel': Param(
          value=(2, 3)
        )
      }
    })

    >>> custom_variable = nnx.state(model, CustomVariable)
    >>> jax.tree.map(jnp.shape, custom_variable)
    State({
      'custom_variable': CustomVariable(
        value=(1, 3)
      )
    })

    >>> variables = nnx.state(model)
    >>> jax.tree.map(jnp.shape, variables)
    State({
      'custom_variable': CustomVariable(
        value=(1, 3)
      ),
      'linear': {
        'bias': Param(
          value=(3,)
        ),
        'kernel': Param(
          value=(2, 3)
        )
      }
    })
  """

  __slots__ = ('raw_value', '_trace_state', '_var_metadata')

  raw_value: A
  _trace_state: tracers.TraceState
  _var_metadata: dict[str, tp.Any]

  def __init__(
    self,
    value: tp.Union[A, VariableMetadata[A]],
    *,
    use_ref: bool | None = None,
    **metadata: tp.Any,
  ):
    if use_ref is None:
      use_ref = using_refs()

    var_t = type(self)
    object.__setattr__(self, '_trace_state', tracers.TraceState())

    if isinstance(value, VariableMetadata):
      metadata.update(value.metadata)
      value = tp.cast(A, value.raw_value)

    if use_ref:
      if is_array_ref(value):
        _value = tp.cast(A, value)
      else:
<<<<<<< HEAD
        _value = array_ref(jnp.asarray(value))  # type: ignore[assignment]
=======
        _value = array_ref(jnp.asarray(value)) # type: ignore[assignment]
>>>>>>> 1f10b9da
    else:
      _value = value

    object.__setattr__(self, 'raw_value', _value)

    if hasattr(var_t, 'on_get_value') and 'on_get_value' not in metadata:
      metadata['on_get_value'] = var_t.on_get_value

    if hasattr(var_t, 'on_set_value') and 'on_set_value' not in metadata:
      metadata['on_set_value'] = var_t.on_set_value

    if hasattr(var_t, 'on_create_value') and 'on_create_value' not in metadata:
      metadata['on_create_value'] = var_t.on_create_value

    if hasattr(var_t, 'on_add_axis') and 'on_add_axis' not in metadata:
      metadata['on_add_axis'] = var_t.on_add_axis

    if hasattr(var_t, 'on_remove_axis') and 'on_remove_axis' not in metadata:
      metadata['on_remove_axis'] = var_t.on_remove_axis

    if 'sharding' in metadata:
      metadata['sharding_names'] = metadata.pop('sharding')

    object.__setattr__(self, '_var_metadata', metadata)
    # run create_value hooks
    object.__setattr__(self, 'raw_value', self.create_value(self.raw_value))

  def __getattr__(self, name: str) -> tp.Any:
    if name in object.__getattribute__(self, '_var_metadata'):
      return self._var_metadata[name]
    return getattr(self.raw_value, name)

  def __setattr__(self, name: str, value: tp.Any):
    if not self._trace_state.is_valid() and (
      name != 'value' or not self.has_ref
    ):
      raise errors.TraceContextError(
        f'Cannot mutate {type(self).__name__} from a different trace level'
      )
    if (
      name == 'value'
      or name == 'raw_value'
      or name == '_var_metadata'
      or name == '_trace_state'
    ):
      object.__setattr__(self, name, value)
    else:
      self._var_metadata[name] = value

  def __delattr__(self, name: str):
    if not self._trace_state.is_valid():
      raise errors.TraceContextError(
        f'Cannot mutate {type(self).__name__} from a different trace level'
      )

    if (
      name == 'value'
      or name == 'raw_value'
      or name == '_var_metadata'
      or name == '_trace_state'
    ):
      object.__delattr__(self, name)
    else:
      del self._var_metadata[name]

  # NOTE(cgarciae): adding this for backward compatibility with VariableState
  @property
  def type(self):
    """The type of the variable."""
    import warnings
    warnings.warn(
      "'.type' is deprecated, use 'type(variable)' instead.",
      DeprecationWarning,
      stacklevel=2,
    )
    return type(self)

  @property
  def has_ref(self) -> bool:
    return is_array_ref(self.raw_value)

  def get_metadata(self):
    return self._var_metadata

  def copy_from(self, other: Variable[A]) -> None:
    if type(self) is not type(other):
      raise ValueError(
        f'Cannot copy from incompatible container, '
        f'expected {type(self).__name__}, got {type(other).__name__}'
      )
    if self is other:
      return
    self.raw_value = other.raw_value
    self._var_metadata.clear()
    self._var_metadata.update(other.get_metadata())

  def update_from_state(self, variable_state: Variable[A]):
    if self.has_ref and (
      variable_state.has_ref or isinstance(variable_state.raw_value, jax.Array)
    ):
      self.raw_value[...] = variable_state.raw_value[...] # type: ignore
    else:
      object.__setattr__(self, 'raw_value', variable_state.raw_value)

    if self._var_metadata != variable_state._var_metadata:
      object.__setattr__(
        self, '_var_metadata', variable_state._var_metadata.copy()
      )

  @property
  def value(self) -> A:
    value = self.raw_value
    if is_array_ref(value):
      value = value[...]

    if 'on_get_value' in self._var_metadata:
      value = self._var_metadata['on_get_value'](self, value)
    return value

  @value.setter
  def value(self, value: A):
    if isinstance(value, Variable):
      raise ValueError(
        'Cannot set value to a Variable, use `copy_from` method instead'
      )
    if 'on_set_value' in self._var_metadata:
      value = self._var_metadata['on_set_value'](self, value)
    if self.has_ref:
      self.raw_value[...] = value  # type: ignore
    else:
      object.__setattr__(self, 'raw_value', value)

  def create_value(self, value: A):
    if 'on_create_value' in self._var_metadata:
      value = self._var_metadata['on_create_value'](self, value)
    return value

  def add_axis(self, axis_index: AxisIndex, axis_name: AxisName | None):
    if 'on_add_axis' in self._var_metadata:
      self._var_metadata['on_add_axis'](self, axis_index, axis_name)

  def remove_axis(self, axis_index: AxisIndex, axis_name: AxisName | None):
    if 'on_remove_axis' in self._var_metadata:
      self._var_metadata['on_remove_axis'](self, axis_index, axis_name)

  @tp.overload
  def replace(self, value: B, **kwargs) -> Variable[B]: ...

  @tp.overload
  def replace(self, **kwargs) -> Variable[A]: ...

  def replace(self, value: tp.Any = Missing, **kwargs) -> Variable[tp.Any]:
    if value is not Missing:
      kwargs['raw_value'] = value

    # rename `value` to `raw_value`
    if 'value' in kwargs:
      kwargs['raw_value'] = kwargs.pop('value')

    # return `value` if it is a Variable
    if 'raw_value' in kwargs and isinstance(
      value := kwargs['raw_value'], Variable
    ):
      # remove value from kwargs
      kwargs.pop('raw_value')
      if type(self) is not type(value):
        raise ValueError(
          'Cannot replace value from incompatible container, '
          f'expected {type(self).__name__}, got {type(value).__name__}'
        )
      # if kwargs aren't empty, recursively call replace
      # else return variable value
      if kwargs:
        return value.replace(**kwargs)
      else:
        return value

    # get and update attributes
    # return new instance with updated attributes
    obj = object.__new__(type(self))
    object.__setattr__(obj, '_trace_state', self._trace_state)
    object.__setattr__(obj, 'raw_value', kwargs.pop('raw_value'))
    object.__setattr__(obj, '_var_metadata', self.get_metadata() | kwargs)
    return obj

  @classmethod
  def from_metadata(cls, value: A, attributes: dict[str, tp.Any]):
    obj = object.__new__(cls)
    object.__setattr__(obj, '_trace_state', tracers.TraceState())
    object.__setattr__(obj, 'raw_value', value)
    object.__setattr__(obj, '_var_metadata', attributes)
    return obj

  def copy(self: Variable[A]) -> Variable[A]:
    obj = object.__new__(type(self))
    object.__setattr__(obj, '_trace_state', tracers.TraceState())
    object.__setattr__(obj, 'raw_value', self.raw_value)
    object.__setattr__(obj, '_var_metadata', self.get_metadata().copy())
    return obj

  to_state = copy

  def __nnx_repr__(self):
    stats = SizeBytes.from_any(self.raw_value)
    if stats:
      comment = f' # {stats}'
    else:
      comment = ''

    yield reprlib.Object(type=type(self).__name__, comment=comment)
    yield reprlib.Attr('value', self.raw_value)
    for name, value in self._var_metadata.items():
      yield reprlib.Attr(name, value)

  def __treescope_repr__(self, path, subtree_renderer):
    size_bytes = SizeBytes.from_any(self.value)
    if size_bytes:
      stats_repr = f' # {size_bytes}'
      first_line_annotation = treescope.rendering_parts.comment_color(
        treescope.rendering_parts.text(f'{stats_repr}')
      )
    else:
      first_line_annotation = None

    children = {'value': self.raw_value, **self._var_metadata}
    return visualization.render_object_constructor(
      object_type=type(self),
      attributes=children,
      path=path,
      subtree_renderer=subtree_renderer,
      first_line_annotation=first_line_annotation,
    )

  # hooks API
  if tp.TYPE_CHECKING:

    def on_get_value(self, value: A) -> A: ...

    def on_set_value(self, value: A) -> A: ...

    def on_create_value(self, value: A) -> A: ...

    def on_add_axis(
      self: V, axis_index: AxisIndex, axis_name: AxisName | None
    ) -> V: ...

    def on_remove_axis(
      self: V, axis_index: AxisIndex, axis_name: AxisName | None
    ) -> V: ...

  def __jax_array__(self):
    return self.value

  # pickle support
  def __getstate__(self):
    return {
      'raw_value': self.raw_value,
      '_trace_state': self._trace_state,
      '_var_metadata': self._var_metadata,
    }

  def __setstate__(self, state):
    object.__setattr__(self, 'raw_value', state['raw_value'])
    object.__setattr__(self, '_trace_state', state['_trace_state'])
    object.__setattr__(self, '_var_metadata', state['_var_metadata'])

  # --------------------------------------------
  # proxy methods
  # --------------------------------------------

  def __getitem__(self, key) -> jax.Array:
    return self.value[key]  # type: ignore

  def __setitem__(self, key, value) -> None:
    if not self.has_ref and not self._trace_state.is_valid():
      raise errors.TraceContextError(
        f'Cannot mutate {type(self).__name__} from a different trace level'
      )
    if self.has_ref:
      self.raw_value[key] = value  # type: ignore
    elif key == ...:
      self.value = value
    elif isinstance(self.raw_value, jax.Array):
      self.raw_value = self.raw_value.at[key].set(value)  # type: ignore
    else:
      self.raw_value[key] = value  # type: ignore

  def __call__(self, *args, **kwargs) -> tp.Any:
    return self.value(*args, **kwargs)  # type: ignore

  def __len__(self) -> int:
    return len(self.value)  # type: ignore

  def __iter__(self) -> tp.Iterator:
    return iter(self.value)  # type: ignore

  def __contains__(self, item) -> bool:
    return item in self.value  # type: ignore

  def __add__(self, other) -> A:
    if isinstance(other, Variable):
      other = other.value
    return self.value.__add__(other)  # type: ignore

  def __sub__(self, other) -> A:
    if isinstance(other, Variable):
      other = other.value
    return self.value.__sub__(other)  # type: ignore

  def __mul__(self, other) -> A:
    if isinstance(other, Variable):
      other = other.value
    return self.value.__mul__(other)  # type: ignore

  def __matmul__(self, other) -> A:
    if isinstance(other, Variable):
      other = other.value
    return self.value.__matmul__(other)  # type: ignore

  def __truediv__(self, other) -> A:
    if isinstance(other, Variable):
      other = other.value
    return self.value.__truediv__(other)  # type: ignore

  def __floordiv__(self, other) -> A:
    if isinstance(other, Variable):
      other = other.value
    return self.value.__floordiv__(other)  # type: ignore

  def __mod__(self, other) -> A:
    if isinstance(other, Variable):
      other = other.value
    return self.value.__mod__(other)  # type: ignore

  def __divmod__(self, other) -> A:
    if isinstance(other, Variable):
      other = other.value
    return self.value.__divmod__(other)  # type: ignore

  def __pow__(self, other) -> A:
    if isinstance(other, Variable):
      other = other.value
    return self.value.__pow__(other)  # type: ignore

  def __lshift__(self, other) -> A:
    if isinstance(other, Variable):
      other = other.value
    return self.value.__lshift__(other)  # type: ignore

  def __rshift__(self, other) -> A:
    if isinstance(other, Variable):
      other = other.value
    return self.value.__rshift__(other)  # type: ignore

  def __and__(self, other) -> A:
    if isinstance(other, Variable):
      other = other.value
    return self.value.__and__(other)  # type: ignore

  def __xor__(self, other) -> A:
    if isinstance(other, Variable):
      other = other.value
    return self.value.__xor__(other)  # type: ignore

  def __or__(self, other) -> A:
    if isinstance(other, Variable):
      other = other.value
    return self.value.__or__(other)  # type: ignore

  def __radd__(self, other) -> A:
    if isinstance(other, Variable):
      other = other.value
    return self.value.__radd__(other)  # type: ignore

  def __rsub__(self, other) -> A:
    if isinstance(other, Variable):
      other = other.value
    return self.value.__rsub__(other)  # type: ignore

  def __rmul__(self, other) -> A:
    if isinstance(other, Variable):
      other = other.value
    return self.value.__rmul__(other)  # type: ignore

  def __rmatmul__(self, other) -> A:
    if isinstance(other, Variable):
      other = other.value
    return self.value.__rmatmul__(other)  # type: ignore

  def __rtruediv__(self, other) -> A:
    if isinstance(other, Variable):
      other = other.value
    return self.value.__rtruediv__(other)  # type: ignore

  def __rfloordiv__(self, other) -> A:
    if isinstance(other, Variable):
      other = other.value
    return self.value.__rfloordiv__(other)  # type: ignore

  def __rmod__(self, other) -> A:
    if isinstance(other, Variable):
      other = other.value
    return self.value.__rmod__(other)  # type: ignore

  def __rdivmod__(self, other) -> A:
    if isinstance(other, Variable):
      other = other.value
    return self.value.__rdivmod__(other)  # type: ignore

  def __rpow__(self, other) -> A:
    if isinstance(other, Variable):
      other = other.value
    return self.value.__rpow__(other)  # type: ignore

  def __rlshift__(self, other) -> A:
    if isinstance(other, Variable):
      other = other.value
    return self.value.__rlshift__(other)  # type: ignore

  def __rrshift__(self, other) -> A:
    if isinstance(other, Variable):
      other = other.value
    return self.value.__rrshift__(other)  # type: ignore

  def __rand__(self, other) -> A:
    if isinstance(other, Variable):
      other = other.value
    return self.value.__rand__(other)  # type: ignore

  def __rxor__(self, other) -> A:
    if isinstance(other, Variable):
      other = other.value
    return self.value.__rxor__(other)  # type: ignore

  def __ror__(self, other) -> A:
    if isinstance(other, Variable):
      other = other.value
    return self.value.__ror__(other)  # type: ignore

  def __iadd__(self: V, other) -> V:
    if isinstance(other, Variable):
      other = other.value
    value = self.value
    if hasattr(value, '__iadd__'):
      value.__iadd__(other)
    else:
      self.value = value.__add__(other)
    return self

  def __isub__(self: V, other) -> V:
    if isinstance(other, Variable):
      other = other.value
    value = self.value
    if hasattr(value, '__isub__'):
      value.__isub__(other)
    else:
      self.value = value.__sub__(other)
    return self

  def __imul__(self: V, other) -> V:
    if isinstance(other, Variable):
      other = other.value
    value = self.value
    if hasattr(value, '__imul__'):
      value.__imul__(other)
    else:
      self.value = value.__mul__(other)
    return self

  def __imatmul__(self: V, other) -> V:
    if isinstance(other, Variable):
      other = other.value
    value = self.value
    if hasattr(value, '__imatmul__'):
      value.__imatmul__(other)
    else:
      self.value = value.__matmul__(other)
    return self

  def __itruediv__(self: V, other) -> V:
    if isinstance(other, Variable):
      other = other.value
    value = self.value
    if hasattr(value, '__itruediv__'):
      value.__itruediv__(other)
    else:
      self.value = value.__truediv__(other)
    return self

  def __ifloordiv__(self: V, other) -> V:
    if isinstance(other, Variable):
      other = other.value
    value = self.value
    if hasattr(value, '__ifloordiv__'):
      value.__ifloordiv__(other)
    else:
      self.value = value.__floordiv__(other)
    return self

  def __imod__(self: V, other) -> V:
    if isinstance(other, Variable):
      other = other.value
    value = self.value
    if hasattr(value, '__imod__'):
      value.__imod__(other)
    else:
      self.value = value.__mod__(other)
    return self

  def __ipow__(self: V, other) -> V:
    if isinstance(other, Variable):
      other = other.value
    value = self.value
    if hasattr(value, '__ipow__'):
      value.__ipow__(other)
    else:
      self.value = value.__pow__(other)
    return self

  def __ilshift__(self: V, other) -> V:
    if isinstance(other, Variable):
      other = other.value
    value = self.value
    if hasattr(value, '__ilshift__'):
      value.__ilshift__(other)
    else:
      self.value = value.__lshift__(other)
    return self

  def __irshift__(self: V, other) -> V:
    if isinstance(other, Variable):
      other = other.value
    value = self.value
    if hasattr(value, '__irshift__'):
      value.__irshift__(other)
    else:
      self.value = value.__rshift__(other)
    return self

  def __iand__(self: V, other) -> V:
    if isinstance(other, Variable):
      other = other.value
    value = self.value
    if hasattr(value, '__iand__'):
      value.__iand__(other)
    else:
      self.value = value.__and__(other)
    return self

  def __ixor__(self: V, other) -> V:
    if isinstance(other, Variable):
      other = other.value
    value = self.value
    if hasattr(value, '__ixor__'):
      value.__ixor__(other)
    else:
      self.value = value.__xor__(other)
    return self

  def __ior__(self: V, other) -> V:
    if isinstance(other, Variable):
      other = other.value
    value = self.value
    if hasattr(value, '__ior__'):
      value.__ior__(other)
    else:
      self.value = value.__or__(other)
    return self

  def __neg__(self) -> A:
    return self.value.__neg__()  # type: ignore

  def __pos__(self) -> A:
    return self.value.__pos__()  # type: ignore

  def __abs__(self) -> A:
    return self.value.__abs__()  # type: ignore

  def __invert__(self) -> A:
    return self.value.__invert__()  # type: ignore

  def __complex__(self) -> A:
    return self.value.__complex__()  # type: ignore

  def __int__(self) -> A:
    return self.value.__int__()  # type: ignore

  def __float__(self) -> A:
    return self.value.__float__()  # type: ignore

  def __index__(self) -> A:
    return self.value.__index__()  # type: ignore

  def __round__(self, ndigits: int) -> A:
    return self.value.__round__(ndigits)  # type: ignore

  def __trunc__(self) -> A:
    return self.value.__trunc__()  # type: ignore

  def __floor__(self) -> A:
    return self.value.__floor__()  # type: ignore

  def __ceil__(self) -> A:
    return self.value.__ceil__()  # type: ignore

  # --------------------------------------------

  def __init_subclass__(cls) -> None:
    super().__init_subclass__()

    jax.tree_util.register_pytree_with_keys(
      cls,
      flatten_with_keys=_variable_flatten_with_keys,
      unflatten_func=partial(_variable_unflatten, cls),  # type: ignore
      flatten_func=_variable_flatten,
    )


def _variable_flatten_with_keys(x: Variable[tp.Any]):
  metadata = tuple(x.get_metadata().items())
  node = (jtu.GetAttrKey('value'), x.raw_value)
  return (node,), metadata


def _variable_flatten(x: Variable[tp.Any]):
  metadata = tuple(x.get_metadata().items())
  return (x.raw_value,), metadata


def _variable_unflatten(
  cls: type[Variable[tp.Any]],
  static: tuple[tuple[str, tp.Any], ...],
  children: tuple[tp.Any],
):
  return cls.from_metadata(value=children[0], attributes=dict(static))


jax.tree_util.register_pytree_with_keys(
  Variable,
  flatten_with_keys=_variable_flatten_with_keys,
  unflatten_func=partial(_variable_unflatten, Variable),  # type: ignore
  flatten_func=_variable_flatten,
)


VariableState = Variable

class Param(Variable[A]):
  """The canonical learnable parameter. All learnable parameters
  in NNX layer modules will have the ``Param`` :class:`Variable`
  type::

    >>> from flax import nnx
    >>> import jax, jax.numpy as jnp

    >>> layer = nnx.Linear(2, 3, rngs=nnx.Rngs(0))
    >>> jax.tree.map(jnp.shape, nnx.state(layer))
    State({
      'bias': Param(
        value=(3,)
      ),
      'kernel': Param(
        value=(2, 3)
      )
    })
  """

  pass


class BatchStat(Variable[A]):
  """The mean and variance batch statistics stored in
  the :class:`BatchNorm` layer. Note, these are not the
  learnable scale and bias parameters, but rather the
  running average statistics that are typically used
  during post-training inference::

    >>> from flax import nnx
    >>> import jax, jax.numpy as jnp

    >>> layer = nnx.BatchNorm(3, rngs=nnx.Rngs(0))
    >>> jax.tree.map(jnp.shape, nnx.state(layer))
    State({
      'bias': Param(
        value=(3,)
      ),
      'mean': BatchStat(
        value=(3,)
      ),
      'scale': Param(
        value=(3,)
      ),
      'var': BatchStat(
        value=(3,)
      )
    })
  """

  pass


class Cache(Variable[A]):
  """Autoregressive cache in :class:`MultiHeadAttention`::

  >>> from flax import nnx
  >>> import jax, jax.numpy as jnp

  >>> layer = nnx.MultiHeadAttention(
  ...   num_heads=2,
  ...   in_features=3,
  ...   qkv_features=6,
  ...   out_features=6,
  ...   decode=True,
  ...   rngs=nnx.Rngs(0),
  ... )

  >>> layer.init_cache((1, 3))
  >>> jax.tree.map(jnp.shape, nnx.state(layer, nnx.Cache))
  State({
    'cache_index': Cache(
      value=()
    ),
    'cached_key': Cache(
      value=(1, 2, 3)
    ),
    'cached_value': Cache(
      value=(1, 2, 3)
    )
  })
  """

  pass


class Intermediate(Variable[A]):
  """:class:`Variable` type that is typically used for
  :func:`Module.sow`::

    >>> from flax import nnx
    >>> import jax, jax.numpy as jnp

    >>> class Model(nnx.Module):
    ...   def __init__(self, rngs):
    ...     self.linear1 = nnx.Linear(2, 3, rngs=rngs)
    ...     self.linear2 = nnx.Linear(3, 4, rngs=rngs)
    ...   def __call__(self, x):
    ...     x = self.linear1(x)
    ...     self.sow(nnx.Intermediate, 'i', x)
    ...     x = self.linear2(x)
    ...     return x
    >>> model = Model(rngs=nnx.Rngs(0))

    >>> x = jnp.ones((1, 2))
    >>> y = model(x)
    >>> jax.tree.map(jnp.shape, nnx.state(model, nnx.Intermediate))
    State({
      'i': Intermediate(
        value=((1, 3),)
      )
    })
  """

  pass


class Perturbation(Intermediate[A]):
  """:class:`Variable` type that is typically used for
  :func:`Module.perturb`::

    >>> from flax import nnx
    >>> import jax, jax.numpy as jnp

    >>> class Model(nnx.Module):
    ...   def __init__(self, rngs):
    ...     self.linear1 = nnx.Linear(2, 3, rngs=rngs)
    ...     self.linear2 = nnx.Linear(3, 4, rngs=rngs)
    ...   def __call__(self, x):
    ...     x = self.linear1(x)
    ...     x = self.perturb('i', x)
    ...     x = self.linear2(x)
    ...     return x
    >>> model = Model(rngs=nnx.Rngs(0))

    >>> x = jnp.ones((1, 2))
    >>> y = model(x)
    >>> jax.tree.map(jnp.shape, nnx.state(model, nnx.Perturbation))
    State({
      'i': Perturbation(
        value=(1, 3)
      )
    })
  """

  pass


def with_metadata(
  initializer: F,
  set_value_hooks: tp.Union[SetValueHook[A], tp.Sequence[SetValueHook[A]]] = (),
  get_value_hooks: tp.Union[SetValueHook[A], tp.Sequence[SetValueHook[A]]] = (),
  create_value_hooks: tp.Union[
    CreateValueHook[A], tp.Sequence[CreateValueHook[A]]
  ] = (),
  add_axis_hooks: tp.Union[
    AddAxisHook[Variable[A]], tp.Sequence[AddAxisHook[Variable[A]]]
  ] = (),
  remove_axis_hooks: tp.Union[
    RemoveAxisHook[Variable[A]],
    tp.Sequence[RemoveAxisHook[Variable[A]]],
  ] = (),
  **metadata: tp.Any,
) -> F:
  if set_value_hooks:
    if callable(set_value_hooks):
      set_value_hooks = (set_value_hooks,)
    else:
      set_value_hooks = tuple(set_value_hooks)
  else:
    set_value_hooks = ()

  if get_value_hooks:
    if callable(get_value_hooks):
      get_value_hooks = (get_value_hooks,)
    else:
      get_value_hooks = tuple(get_value_hooks)
  else:
    get_value_hooks = ()

  if create_value_hooks:
    if callable(create_value_hooks):
      create_value_hooks = (create_value_hooks,)
    else:
      create_value_hooks = tuple(create_value_hooks)
  else:
    create_value_hooks = ()

  if add_axis_hooks:
    if callable(add_axis_hooks):
      add_axis_hooks = (add_axis_hooks,)
    else:
      add_axis_hooks = tuple(add_axis_hooks)
  else:
    add_axis_hooks = ()

  if remove_axis_hooks:
    if callable(remove_axis_hooks):
      remove_axis_hooks = (remove_axis_hooks,)
    else:
      remove_axis_hooks = tuple(remove_axis_hooks)
  else:
    remove_axis_hooks = ()

  @functools.wraps(initializer)
  def wrapper(*args):
    return VariableMetadata(
      initializer(*args),
      set_value_hooks=set_value_hooks,
      get_value_hooks=get_value_hooks,
      create_value_hooks=create_value_hooks,
      add_axis_hooks=add_axis_hooks,
      remove_axis_hooks=remove_axis_hooks,
      metadata=metadata,
    )

  return wrapper  # type: ignore


def split_flat_state(
    flat_state: tp.Iterable[tuple[PathParts, Variable]],
    filters: tuple[filterlib.Filter, ...],
) -> tuple[list[tuple[PathParts, Variable]], ...]:
  predicates = filterlib.filters_to_predicates(filters)
  # we have n + 1 states, where n is the number of predicates
  # the last state is for values that don't match any predicate
  flat_states: tuple[list[tuple[PathParts, Variable]], ...] = (
    tuple([] for _ in predicates)
  )

  for path, value in flat_state:
    for i, predicate in enumerate(predicates):
      if predicate(path, value):
        flat_states[i].append((path, value))
        break
    else:
      raise ValueError(
        'Non-exhaustive filters, got a non-empty remainder: '
        f'{path} -> {value}.'
        '\nUse `...` to match all remaining elements.'
      )

  return flat_states


###################################################
### Variable type/class <-> string name mapping ###
###################################################
# Assumption: the mapping is 1-1 and unique.

VariableTypeCache: dict[str, tp.Type[Variable[tp.Any]]] = {}


def variable_type_from_name(
  name: str,
  /,
  *,
  base: type[Variable[tp.Any]] = Variable,
  allow_register: bool = False,
) -> tp.Type[Variable[tp.Any]]:
  """Given a Linen-style collection name, get or create its NNX Variable class."""
  if name not in VariableTypeCache:
    if not allow_register:
      raise ValueError(
        f'Name {name} is not registered in the registry. '
        'To register a new name, use register_variable_name() '
        'or set allow_register=True.'
      )
    VariableTypeCache[name] = type(name, (base,), {})
  return VariableTypeCache[name]


def variable_name_from_type(
  typ: tp.Type[Variable[tp.Any]], /, *, allow_register: bool = False
) -> str:
  """Given an NNX Variable type, get its Linen-style collection name.

  Should output the exact inversed result of `variable_type_from_name()`."""
  for name, t in VariableTypeCache.items():
    if typ == t:
      return name

  if not allow_register:
    raise ValueError(
      f'Type {typ} is not registered in the registry. '
      'To register a new type, use register_variable_name() '
      'or set allow_register=True.'
    )
  name = typ.__name__
  if name in VariableTypeCache:
    raise ValueError(
      'Name {name} is already registered in the registry as {VariableTypeCache[name]}. '
      'It cannot be linked with this type {typ}.'
    )
  register_variable_name(name, typ)
  return name


class _Missing:
  pass


_MISSING = _Missing()


@tp.overload
def register_variable_name(
  name: str,
  typ: type[Variable[tp.Any]],
  *,
  overwrite: bool = False,
) -> type[Variable[tp.Any]]: ...


@tp.overload
def register_variable_name(
  name: str,
  *,
  overwrite: bool = False,
) -> tp.Callable[[type[Variable[tp.Any]]], type[Variable[tp.Any]]]: ...


def register_variable_name(
  name: str,
  typ: type[Variable[A]] | _Missing = _MISSING,
  *,
  overwrite=False,
) -> type[Variable[A]] | tp.Callable[[type[Variable[A]]], type[Variable[A]]]:
  """Register a pair of Linen collection name and its NNX type."""
  if typ is _MISSING:
    return partial(register_variable_name, name, overwrite=overwrite)
  typ = tp.cast(type[Variable[A]], typ)
  if not overwrite and name in VariableTypeCache:
    raise ValueError(
      f'Name {name} already mapped to type {VariableTypeCache[name]}. '
      'To overwrite, call register_variable_name() with `overwrite=True`.'
    )
  VariableTypeCache[name] = typ
  return typ


# add known variable type names
register_variable_name('params', Param)
register_variable_name('batch_stats', BatchStat)
register_variable_name('cache', Cache)
register_variable_name('intermediates', Intermediate)
register_variable_name('perturbations', Perturbation)<|MERGE_RESOLUTION|>--- conflicted
+++ resolved
@@ -84,7 +84,6 @@
     return VARIABLE_CONTEXT.mutable_variable_stack[-1]
   else:
     return config.flax_array_ref
-
 
 
 def use_refs(value: bool, /):
@@ -247,11 +246,7 @@
       if is_array_ref(value):
         _value = tp.cast(A, value)
       else:
-<<<<<<< HEAD
-        _value = array_ref(jnp.asarray(value))  # type: ignore[assignment]
-=======
-        _value = array_ref(jnp.asarray(value)) # type: ignore[assignment]
->>>>>>> 1f10b9da
+        _value = array_ref(jnp.asarray(value))  # type: ignore[assignment]  # type: ignore[assignment]
     else:
       _value = value
 
@@ -398,10 +393,12 @@
       self._var_metadata['on_remove_axis'](self, axis_index, axis_name)
 
   @tp.overload
-  def replace(self, value: B, **kwargs) -> Variable[B]: ...
+  def replace(self, value: B, **kwargs) -> Variable[B]:
+    ...
 
   @tp.overload
-  def replace(self, **kwargs) -> Variable[A]: ...
+  def replace(self, **kwargs) -> Variable[A]:
+    ...
 
   def replace(self, value: tp.Any = Missing, **kwargs) -> Variable[tp.Any]:
     if value is not Missing:
